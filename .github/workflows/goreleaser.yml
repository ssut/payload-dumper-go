--- conflicted
+++ resolved
@@ -134,14 +134,10 @@
 
       - uses: actions/checkout@v2
 
-<<<<<<< HEAD
       - name: Add $GITHUB_WORKSPACE to git safe.directory
         run: git config --global --add safe.directory "$GITHUB_WORKSPACE"
 
-      - uses: goreleaser/goreleaser-action@v2
-=======
       - uses: goreleaser/goreleaser-action@v3
->>>>>>> b36ebf31
         with:
           version: latest
           args: release --rm-dist
